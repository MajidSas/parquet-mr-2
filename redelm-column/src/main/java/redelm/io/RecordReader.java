--- conflicted
+++ resolved
@@ -16,7 +16,6 @@
 package redelm.io;
 
 import java.util.Arrays;
-import java.util.List;
 
 import redelm.Log;
 import redelm.column.ColumnReader;
@@ -38,7 +37,6 @@
   private final PrimitiveColumnIO[] leaves;
   private final ColumnReader[] columns;
   private final int[][] nextReader;
-  private final MessageColumnIO root;
   private final int[][] nextLevel;
   private final RecordConsumer recordConsumer;
   private final RecordMaterializer<T> recordMaterializer;
@@ -50,7 +48,6 @@
    * @param validating
    */
   public RecordReader(MessageColumnIO root, RecordMaterializer<T> recordMaterializer, boolean validating) {
-    this.root = root;
     this.recordMaterializer = recordMaterializer;
     this.recordConsumer = validator(wrap(recordMaterializer), validating, root.getType());
     this.leaves = root.getLeaves().toArray(new PrimitiveColumnIO[root.getLeaves().size()]);
@@ -114,12 +111,7 @@
    * reads one record and writes it in the RecordConsumer
    * @param recordConsumer
    */
-<<<<<<< HEAD
   public T read() {
-    GroupColumnIO[] currentNodePath = new GroupColumnIO[16];
-=======
-  public void read(RecordConsumer recordConsumer) {
->>>>>>> 7133e58f
     int currentLevel = 0;
     int currentCol = 0;
     startMessage();
@@ -129,13 +121,8 @@
       int d = columnReader.getCurrentDefinitionLevel();
       // creating needed nested groups until the current field (opening tags)
       for (; currentLevel < (primitiveColumnIO.getFieldPath().length - 1)
-<<<<<<< HEAD
-          && d > currentNodePath[currentLevel].getDefinitionLevel(); ++currentLevel) {
-        startGroup(currentNodePath, currentLevel, primitiveColumnIO);
-=======
           && d > primitiveColumnIO.getPath()[currentLevel].getDefinitionLevel(); ++currentLevel) {
         startGroup(recordConsumer, currentLevel, primitiveColumnIO);
->>>>>>> 7133e58f
       }
       // set the current value
       if (d >= primitiveColumnIO.getDefinitionLevel()) {
@@ -218,12 +205,7 @@
     endField(field, index);
   }
 
-<<<<<<< HEAD
-  private void startGroup(
-      GroupColumnIO[] currentNodePath, int currentLevel,
-=======
   private void startGroup(RecordConsumer recordConsumer, int currentLevel,
->>>>>>> 7133e58f
       PrimitiveColumnIO primitiveColumnIO) {
     String field = primitiveColumnIO.getFieldPath()[currentLevel];
     int fieldIndex = primitiveColumnIO.getIndexFieldPath()[currentLevel];
