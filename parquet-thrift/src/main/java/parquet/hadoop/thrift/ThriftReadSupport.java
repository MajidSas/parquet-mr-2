/**
 * Copyright 2012 Twitter, Inc.
 *
 * Licensed under the Apache License, Version 2.0 (the "License");
 * you may not use this file except in compliance with the License.
 * You may obtain a copy of the License at
 *
 * http://www.apache.org/licenses/LICENSE-2.0
 *
 * Unless required by applicable law or agreed to in writing, software
 * distributed under the License is distributed on an "AS IS" BASIS,
 * WITHOUT WARRANTIES OR CONDITIONS OF ANY KIND, either express or implied.
 * See the License for the specific language governing permissions and
 * limitations under the License.
 */
package parquet.hadoop.thrift;

import java.lang.reflect.Constructor;
import java.util.Map;
import java.util.Set;

import org.apache.hadoop.conf.Configuration;
import org.apache.hadoop.mapred.JobConf;
import org.apache.thrift.TBase;
import org.apache.thrift.protocol.TProtocol;

import parquet.Log;
import parquet.hadoop.api.InitContext;
import parquet.hadoop.api.ReadSupport;
import parquet.io.ParquetDecodingException;
import parquet.io.api.RecordMaterializer;
import parquet.schema.MessageType;
import parquet.thrift.TBaseRecordConverter;
import parquet.thrift.ThriftMetaData;
import parquet.thrift.ThriftRecordConverter;
import parquet.thrift.ThriftSchemaConverter;
import parquet.thrift.projection.FieldProjectionFilter;
import parquet.thrift.projection.ThriftProjectionException;
import parquet.thrift.struct.ThriftType.StructType;

public class ThriftReadSupport<T> extends ReadSupport<T> {
  private static final Log LOG = Log.getLog(ThriftReadSupport.class);

  /**
   * configuration key for thrift read projection schema
   */
  public static final String THRIFT_COLUMN_FILTER_KEY = "parquet.thrift.column.filter";
  private static final String RECORD_CONVERTER_DEFAULT = TBaseRecordConverter.class.getName();
  public static final String THRIFT_READ_CLASS_KEY = "parquet.thrift.read.class";


  /**
   * A {@link ThriftRecordConverter} builds an object by working with {@link TProtocol}. The default
   * implementation creates standard Apache Thrift {@link TBase} objects; to support alternatives, such
   * as <a href="http://github.com/twitter/scrooge">Twiter's Scrooge</a>, a custom converter can be specified using this key
   * (for example, ScroogeRecordConverter from parquet-scrooge).
   */
  private static final String RECORD_CONVERTER_CLASS_KEY = "parquet.thrift.converter.class";

  private Class<T> thriftClass;

  /**
   * A {@link ThriftRecordConverter} builds an object by working with {@link TProtocol}. The default
   * implementation creates standard Apache Thrift {@link TBase} objects; to support alternatives, such
   * as <a href="http://github.com/twitter/scrooge">Twiter's Scrooge</a>, a custom converter can be specified
   * (for example, ScroogeRecordConverter from parquet-scrooge).
   */
  public static void setRecordConverterClass(JobConf conf,
      Class<?> klass) {
    conf.set(RECORD_CONVERTER_CLASS_KEY, klass.getName());
  }

  /**
   * used from hadoop
   * the configuration must contain a "parquet.thrift.read.class" setting
   */
  public ThriftReadSupport() {
  }

  /**
   * @param thriftClass the thrift class used to deserialize the records
   */
  public ThriftReadSupport(Class<T> thriftClass) {
    this.thriftClass = thriftClass;
  }



  @Override
  public parquet.hadoop.api.ReadSupport.ReadContext init(InitContext context) {
    final Configuration configuration = context.getConfiguration();
    final MessageType fileMessageType = context.getFileSchema();
    MessageType requestedProjection = fileMessageType;
    String partialSchemaString = configuration.get(ReadSupport.PARQUET_READ_SCHEMA);
    String projectionSchemaStr = configuration.get(THRIFT_COLUMN_FILTER_KEY);

    if (partialSchemaString != null && projectionSchemaStr != null)
      throw new ThriftProjectionException("PARQUET_READ_SCHEMA and THRIFT_COLUMN_FILTER_KEY are both specified, should use only one.");

    if (partialSchemaString != null) {
      requestedProjection = getSchemaForRead(fileMessageType, partialSchemaString);
    } else {
      FieldProjectionFilter fieldProjectionFilter = new FieldProjectionFilter(projectionSchemaStr);
<<<<<<< HEAD
      ThriftMetaData thriftMetaData = ThriftMetaData.fromExtraMetaData(keyValueMetaData);
        requestedProjection = new ThriftSchemaConverter(fieldProjectionFilter).convert(thriftMetaData.getDescriptor());

=======
      try {
        initThriftClassFromMultipleFiles(context.getKeyValueMetadata(), configuration);
        if (TBase.class.isAssignableFrom(thriftClass)) {
          requestedProjection = new ThriftSchemaConverter(fieldProjectionFilter).convert((Class<TBase<?,?>>)thriftClass);
        } else if (projectionSchemaStr != null) {
          LOG.warn("Projection string not supported for Scrooge: " + projectionSchemaStr);
        }
      } catch (ClassNotFoundException e) {
        throw new ThriftProjectionException("can not find thriftClass from configuration");
      }
>>>>>>> c4515dbd
    }

    MessageType schemaForRead = getSchemaForRead(fileMessageType, requestedProjection);
    return new ReadContext(schemaForRead);
  }

  @SuppressWarnings("unchecked")
  private void initThriftClassFromMultipleFiles(Map<String, Set<String>> fileMetadata, Configuration conf) throws ClassNotFoundException {
    if (thriftClass != null) {
      return;
    }
    String className = conf.get(THRIFT_READ_CLASS_KEY, null);
    if (className == null) {
      Set<String> names = ThriftMetaData.getThriftClassNames(fileMetadata);
      if (names == null || names.size() != 1) {
        throw new ParquetDecodingException("Could not read file as the Thrift class is not provided and could not be resolved from the file: " + names);
      }
      className = names.iterator().next();
    }
    thriftClass = (Class<T>)Class.forName(className);
  }

  @SuppressWarnings("unchecked")
  private void initThriftClass(Map<String, String> fileMetadata, Configuration conf) throws ClassNotFoundException {
    if (thriftClass != null) {
      return;
    }

    String className = conf.get(THRIFT_READ_CLASS_KEY, null);
    if (className == null) {
      final ThriftMetaData metaData = ThriftMetaData.fromExtraMetaData(fileMetadata);
      if (metaData == null) {
        throw new ParquetDecodingException("Could not read file as the Thrift class is not provided and could not be resolved from the file");
      }
      thriftClass = (Class<T>)metaData.getThriftClass();
    } else {
      thriftClass = (Class<T>)Class.forName(className);
    }
  }

  @Override
  public RecordMaterializer<T> prepareForRead(Configuration configuration,
      Map<String, String> keyValueMetaData, MessageType fileSchema,
      parquet.hadoop.api.ReadSupport.ReadContext readContext) {
    ThriftMetaData thriftMetaData = ThriftMetaData.fromExtraMetaData(keyValueMetaData);
    try {
      initThriftClass(keyValueMetaData, configuration);

      String converterClassName = configuration.get(RECORD_CONVERTER_CLASS_KEY, RECORD_CONVERTER_DEFAULT);
      @SuppressWarnings("unchecked")
      Class<ThriftRecordConverter<T>> converterClass = (Class<ThriftRecordConverter<T>>) Class.forName(converterClassName);
      Constructor<ThriftRecordConverter<T>> constructor =
          converterClass.getConstructor(Class.class, MessageType.class, StructType.class);
      ThriftRecordConverter<T> converter = constructor.newInstance(thriftClass, readContext.getRequestedSchema(), thriftMetaData.getDescriptor());
      return converter;
    } catch (Exception t) {
      throw new RuntimeException("Unable to create Thrift Converter for Thrift metadata " + thriftMetaData, t);
    }
  }

}<|MERGE_RESOLUTION|>--- conflicted
+++ resolved
@@ -101,11 +101,6 @@
       requestedProjection = getSchemaForRead(fileMessageType, partialSchemaString);
     } else {
       FieldProjectionFilter fieldProjectionFilter = new FieldProjectionFilter(projectionSchemaStr);
-<<<<<<< HEAD
-      ThriftMetaData thriftMetaData = ThriftMetaData.fromExtraMetaData(keyValueMetaData);
-        requestedProjection = new ThriftSchemaConverter(fieldProjectionFilter).convert(thriftMetaData.getDescriptor());
-
-=======
       try {
         initThriftClassFromMultipleFiles(context.getKeyValueMetadata(), configuration);
         if (TBase.class.isAssignableFrom(thriftClass)) {
@@ -116,7 +111,6 @@
       } catch (ClassNotFoundException e) {
         throw new ThriftProjectionException("can not find thriftClass from configuration");
       }
->>>>>>> c4515dbd
     }
 
     MessageType schemaForRead = getSchemaForRead(fileMessageType, requestedProjection);
@@ -144,7 +138,6 @@
     if (thriftClass != null) {
       return;
     }
-
     String className = conf.get(THRIFT_READ_CLASS_KEY, null);
     if (className == null) {
       final ThriftMetaData metaData = ThriftMetaData.fromExtraMetaData(fileMetadata);
